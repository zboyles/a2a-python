from agent_executor import (
    HelloWorldAgentExecutor,  # type: ignore[import-untyped]
)

import os

from a2a.server.apps import A2AStarletteApplication
from a2a.server.request_handlers import DefaultRequestHandler
<<<<<<< HEAD
from a2a.server.tasks import InMemoryTaskStore, DatabaseTaskStore
from a2a.types import AgentCapabilities, AgentCard, AgentSkill
=======
from a2a.server.tasks import InMemoryTaskStore
from a2a.types import (
    AgentCapabilities,
    AgentCard,
    AgentSkill,
)
>>>>>>> c32f8e7f


if __name__ == '__main__':
    skill = AgentSkill(
        id='hello_world',
        name='Returns hello world',
        description='just returns hello world',
        tags=['hello world'],
        examples=['hi', 'hello world'],
    )

    extended_skill = AgentSkill(
        id='super_hello_world',
        name='Returns a SUPER Hello World',
        description='A more enthusiastic greeting, only for authenticated users.',
        tags=['hello world', 'super', 'extended'],
        examples=['super hi', 'give me a super hello'],
    )

    # This will be the public-facing agent card
    public_agent_card = AgentCard(
        name='Hello World Agent',
        description='Just a hello world agent',
        url='http://localhost:9999/',
        version='1.0.0',
        defaultInputModes=['text'],
        defaultOutputModes=['text'],
        capabilities=AgentCapabilities(streaming=True),
        skills=[skill],  # Only the basic skill for the public card
        supportsAuthenticatedExtendedCard=True,
    )

<<<<<<< HEAD
=======
    # This will be the authenticated extended agent card
    # It includes the additional 'extended_skill'
    specific_extended_agent_card = public_agent_card.model_copy(
        update={
            'name': 'Hello World Agent - Extended Edition', # Different name for clarity
            'description': 'The full-featured hello world agent for authenticated users.',
            'version': '1.0.1', # Could even be a different version
            # Capabilities and other fields like url, defaultInputModes, defaultOutputModes,
            # supportsAuthenticatedExtendedCard are inherited from public_agent_card unless specified here.
            'skills': [skill, extended_skill],  # Both skills for the extended card
        }
    )

>>>>>>> c32f8e7f
    database_url = os.environ.get("DATABASE_URL")
    task_store_instance: InMemoryTaskStore | DatabaseTaskStore

    if database_url:
        print(f"Using DatabaseTaskStore with URL: {database_url}")
        # For this example, we assume create_table=True is desired for the DatabaseTaskStore.
        # In a production scenario, schema management might be handled separately (e.g., migrations).
        task_store_instance = DatabaseTaskStore(db_url=database_url, create_table=True)
        # Note: DatabaseTaskStore.initialize() is async and should ideally be called
        # during async app startup (e.g., Starlette's on_startup).
        # Here, we rely on its internal _ensure_initialized() called by its methods.
    else:
        print("DATABASE_URL not set, using InMemoryTaskStore.")
        task_store_instance = InMemoryTaskStore()

    request_handler = DefaultRequestHandler(
        agent_executor=HelloWorldAgentExecutor(),
        task_store=task_store_instance,
    )

    server = A2AStarletteApplication(agent_card=public_agent_card,
                                     http_handler=request_handler,
                                     extended_agent_card=specific_extended_agent_card)
    import uvicorn

    uvicorn.run(server.build(), host='0.0.0.0', port=9999)<|MERGE_RESOLUTION|>--- conflicted
+++ resolved
@@ -2,21 +2,14 @@
     HelloWorldAgentExecutor,  # type: ignore[import-untyped]
 )
 
-import os
-
 from a2a.server.apps import A2AStarletteApplication
 from a2a.server.request_handlers import DefaultRequestHandler
-<<<<<<< HEAD
-from a2a.server.tasks import InMemoryTaskStore, DatabaseTaskStore
-from a2a.types import AgentCapabilities, AgentCard, AgentSkill
-=======
 from a2a.server.tasks import InMemoryTaskStore
 from a2a.types import (
     AgentCapabilities,
     AgentCard,
     AgentSkill,
 )
->>>>>>> c32f8e7f
 
 
 if __name__ == '__main__':
@@ -49,8 +42,6 @@
         supportsAuthenticatedExtendedCard=True,
     )
 
-<<<<<<< HEAD
-=======
     # This will be the authenticated extended agent card
     # It includes the additional 'extended_skill'
     specific_extended_agent_card = public_agent_card.model_copy(
@@ -64,25 +55,9 @@
         }
     )
 
->>>>>>> c32f8e7f
-    database_url = os.environ.get("DATABASE_URL")
-    task_store_instance: InMemoryTaskStore | DatabaseTaskStore
-
-    if database_url:
-        print(f"Using DatabaseTaskStore with URL: {database_url}")
-        # For this example, we assume create_table=True is desired for the DatabaseTaskStore.
-        # In a production scenario, schema management might be handled separately (e.g., migrations).
-        task_store_instance = DatabaseTaskStore(db_url=database_url, create_table=True)
-        # Note: DatabaseTaskStore.initialize() is async and should ideally be called
-        # during async app startup (e.g., Starlette's on_startup).
-        # Here, we rely on its internal _ensure_initialized() called by its methods.
-    else:
-        print("DATABASE_URL not set, using InMemoryTaskStore.")
-        task_store_instance = InMemoryTaskStore()
-
     request_handler = DefaultRequestHandler(
         agent_executor=HelloWorldAgentExecutor(),
-        task_store=task_store_instance,
+        task_store=InMemoryTaskStore(),
     )
 
     server = A2AStarletteApplication(agent_card=public_agent_card,
