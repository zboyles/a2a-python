--- conflicted
+++ resolved
@@ -14,8 +14,7 @@
 
     runs-on: ubuntu-latest
 
-<<<<<<< HEAD
-    if: github.repository == 'google/a2a-python'
+    if: github.repository == 'google-a2a/a2a-python'
     services:
       postgres:
         image: postgres:15-alpine
@@ -25,9 +24,6 @@
           POSTGRES_DB: a2a_test
         ports:
           - 5432:5432
-=======
-    if: github.repository == 'google-a2a/a2a-python'
->>>>>>> 9b91fffa
 
     strategy:
       matrix:
